import { MStableBridgeData } from './mstable-bridge-data';
import { BigNumber } from 'ethers';
import {
  IMStableSavingsContract,
  IMStableAsset,
  IMStableAsset__factory,
  IMStableSavingsContract__factory,
} from '../../../typechain-types';
import { AztecAssetType } from '../bridge-data';
import { AddressZero } from '@ethersproject/constants';
import { EthAddress } from '../aztec/eth_address';

jest.mock('../aztec/provider', () => ({
  createWeb3Provider: jest.fn(),
}));

type Mockify<T> = {
  [P in keyof T]: jest.Mock;
};

describe('mstable bridge data', () => {
  let mStableAsset: Mockify<IMStableAsset>;
  let mStableSavingsContract: Mockify<IMStableSavingsContract>;

  const createMStableBridgeData = (
    asset: IMStableAsset = mStableAsset as any,
    savings: IMStableSavingsContract = mStableSavingsContract as any,
  ) => {
    IMStableAsset__factory.connect = () => asset as any;
    IMStableSavingsContract__factory.connect = () => savings as any;
    return MStableBridgeData.create({} as any, EthAddress.ZERO, EthAddress.ZERO); // can pass in dummy values here as the above factories do all of the work
  };

  it('should return the correct expected output for dai -> imUSD', async () => {
    const exchangeRateOutput = 116885615338892891n;
    const inputValue = 10e18;
    mStableAsset = {
      ...mStableAsset,
      getMintOutput: jest.fn().mockImplementation((...args) => {
        const amount = args[1];
        return Promise.resolve(BigNumber.from(BigInt(amount)));
      }),
    } as any;

    mStableSavingsContract = {
      ...mStableSavingsContract,
      exchangeRate: jest.fn().mockImplementation((...args) => {
        return Promise.resolve(BigNumber.from(BigInt(exchangeRateOutput)));
      }),
    };

    const mStableBridgeData = createMStableBridgeData(mStableAsset as any, mStableSavingsContract as any);
    const output = await mStableBridgeData.getExpectedOutput(
      {
        assetType: AztecAssetType.ERC20,
        erc20Address: '0x6B175474E89094C44Da98b954EedeAC495271d0F',
        id: 1n,
      },
      {
        assetType: AztecAssetType.NOT_USED,
        erc20Address: AddressZero,
        id: 0n,
      },
      {
        assetType: AztecAssetType.ERC20,
        erc20Address: 'test',
        id: 1n,
      },
      {
        assetType: AztecAssetType.NOT_USED,
        erc20Address: AddressZero,
        id: 0n,
      },
      50n,
      BigInt(inputValue),
    );

    expect(output[0]).toBe(85553726786n);
  });

  it('should return the correct expected output for imUSD -> dai', async () => {
    const exchangeRateOutput = 116885615338892891n;
    const inputValue = 10e18;
    mStableAsset = {
      ...mStableAsset,
      getRedeemOutput: jest.fn().mockImplementation((...args) => {
        const amount = args[1];
        return Promise.resolve(BigNumber.from(BigInt(amount)));
      }),
    } as any;

    mStableSavingsContract = {
      ...mStableSavingsContract,
      exchangeRate: jest.fn().mockImplementation((...args) => {
        return Promise.resolve(BigNumber.from(BigInt(exchangeRateOutput)));
      }),
    };

    const mStableBridgeData = createMStableBridgeData(mStableAsset as any, mStableSavingsContract as any);
    const output = await mStableBridgeData.getExpectedOutput(
      {
        assetType: AztecAssetType.ERC20,
        erc20Address: '',
        id: 1n,
      },
      {
        assetType: AztecAssetType.NOT_USED,
        erc20Address: AddressZero,
        id: 0n,
      },
      {
        assetType: AztecAssetType.ERC20,
        erc20Address: 'test',
        id: 1n,
      },
      {
        assetType: AztecAssetType.NOT_USED,
        erc20Address: AddressZero,
        id: 0n,
      },
      50n,
      BigInt(inputValue),
    );

    expect(output[0]).toBe(1168856153388928910000000000000000000n);
  });

<<<<<<< HEAD
  it('should return the correct yearly output', async () => {
    const exchangeRateOutput = 116885615338892891n;
    const inputValue = 10e18;
    mStableAsset = {
      ...mStableAsset,
      getRedeemOutput: jest.fn().mockImplementation((...args) => {
        const amount = args[0];
        return Promise.resolve(BigNumber.from(BigInt(amount)));
      }),
    };

    mStableSavingsContract = {
      ...mStableSavingsContract,
      exchangeRate: jest.fn().mockImplementation((...args) => {
        return Promise.resolve(BigNumber.from(BigInt(exchangeRateOutput)));
      }),
    };
    const mStableBridgeData = new MStableBridgeData(
      mStableBridge as any,
      mStableSavingsContract as any,
      rollupContract as any,
      mStableAsset as any,
    );
    const output = await mStableBridgeData.getExpectedYield(
      {
        assetType: AztecAssetType.ERC20,
        erc20Address: '0x30647a72dc82d7fbb1123ea74716ab8a317eac19',
        id: 1n,
      },
      {
        assetType: AztecAssetType.NOT_USED,
        erc20Address: AddressZero,
        id: 0n,
      },
      {
        assetType: AztecAssetType.ERC20,
        erc20Address: '0x6B175474E89094C44Da98b954EedeAC495271d0F',
        id: 1n,
      },
      {
        assetType: AztecAssetType.NOT_USED,
        erc20Address: AddressZero,
        id: 0n,
      },
      50n,
      BigInt(inputValue),
    );

    expect(output[0]).toBeGreaterThan(0);
  });
=======
  // it('should return the correct yearly output', async () => {
  //   const exchangeRateOutput = 116885615338892891n;
  //   const inputValue = 10e18;
  //   mStableAsset = {
  //     ...mStableAsset,
  //     getRedeemOutput: jest.fn().mockImplementation((...args) => {
  //       const amount = args[0];
  //       return Promise.resolve(BigNumber.from(BigInt(amount)));
  //     }),
  //   };

  //   mStableSavingsContract = {
  //     ...mStableSavingsContract,
  //     exchangeRate: jest.fn().mockImplementation((...args) => {
  //       return Promise.resolve(BigNumber.from(BigInt(exchangeRateOutput)));
  //     }),
  //   };
  //   const mStableBridgeData = createMStableBridgeData(mStableAsset as any, mStableSavingsContract as any);
  //   const output = await mStableBridgeData.getExpectedYearlyOuput(
  //     {
  //       assetType: AztecAssetType.ERC20,
  //       erc20Address: '0x30647a72dc82d7fbb1123ea74716ab8a317eac19',
  //       id: 1n,
  //     },
  //     {
  //       assetType: AztecAssetType.NOT_USED,
  //       erc20Address: AddressZero,
  //       id: 0n,
  //     },
  //     {
  //       assetType: AztecAssetType.ERC20,
  //       erc20Address: '0x6B175474E89094C44Da98b954EedeAC495271d0F',
  //       id: 1n,
  //     },
  //     {
  //       assetType: AztecAssetType.NOT_USED,
  //       erc20Address: AddressZero,
  //       id: 0n,
  //     },
  //     50n,
  //     BigInt(inputValue),
  //   );

  //   expect(output[0]).toBeGreaterThan(inputValue);
  // });
>>>>>>> f137fa40
});<|MERGE_RESOLUTION|>--- conflicted
+++ resolved
@@ -125,7 +125,6 @@
     expect(output[0]).toBe(1168856153388928910000000000000000000n);
   });
 
-<<<<<<< HEAD
   it('should return the correct yearly output', async () => {
     const exchangeRateOutput = 116885615338892891n;
     const inputValue = 10e18;
@@ -143,12 +142,8 @@
         return Promise.resolve(BigNumber.from(BigInt(exchangeRateOutput)));
       }),
     };
-    const mStableBridgeData = new MStableBridgeData(
-      mStableBridge as any,
-      mStableSavingsContract as any,
-      rollupContract as any,
-      mStableAsset as any,
-    );
+    const mStableBridgeData = createMStableBridgeData(mStableAsset as any, mStableSavingsContract as any);
+
     const output = await mStableBridgeData.getExpectedYield(
       {
         assetType: AztecAssetType.ERC20,
@@ -176,51 +171,4 @@
 
     expect(output[0]).toBeGreaterThan(0);
   });
-=======
-  // it('should return the correct yearly output', async () => {
-  //   const exchangeRateOutput = 116885615338892891n;
-  //   const inputValue = 10e18;
-  //   mStableAsset = {
-  //     ...mStableAsset,
-  //     getRedeemOutput: jest.fn().mockImplementation((...args) => {
-  //       const amount = args[0];
-  //       return Promise.resolve(BigNumber.from(BigInt(amount)));
-  //     }),
-  //   };
-
-  //   mStableSavingsContract = {
-  //     ...mStableSavingsContract,
-  //     exchangeRate: jest.fn().mockImplementation((...args) => {
-  //       return Promise.resolve(BigNumber.from(BigInt(exchangeRateOutput)));
-  //     }),
-  //   };
-  //   const mStableBridgeData = createMStableBridgeData(mStableAsset as any, mStableSavingsContract as any);
-  //   const output = await mStableBridgeData.getExpectedYearlyOuput(
-  //     {
-  //       assetType: AztecAssetType.ERC20,
-  //       erc20Address: '0x30647a72dc82d7fbb1123ea74716ab8a317eac19',
-  //       id: 1n,
-  //     },
-  //     {
-  //       assetType: AztecAssetType.NOT_USED,
-  //       erc20Address: AddressZero,
-  //       id: 0n,
-  //     },
-  //     {
-  //       assetType: AztecAssetType.ERC20,
-  //       erc20Address: '0x6B175474E89094C44Da98b954EedeAC495271d0F',
-  //       id: 1n,
-  //     },
-  //     {
-  //       assetType: AztecAssetType.NOT_USED,
-  //       erc20Address: AddressZero,
-  //       id: 0n,
-  //     },
-  //     50n,
-  //     BigInt(inputValue),
-  //   );
-
-  //   expect(output[0]).toBeGreaterThan(inputValue);
-  // });
->>>>>>> f137fa40
 });
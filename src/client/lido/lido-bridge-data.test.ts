import { LidoBridgeData } from './lido-bridge-data';
import { IWstETH, ICurvePool, ILidoOracle } from '../../../typechain-types';
import { AztecAsset, AztecAssetType } from '../bridge-data';
import { BigNumber } from 'ethers';

type Mockify<T> = {
  [P in keyof T]: jest.Mock | any;
};

describe('lido bridge data', () => {
  let lidoBridgeData: LidoBridgeData;
  let wstethContract: Mockify<IWstETH>;
  let curvePoolContract: Mockify<ICurvePool>;
  let lidoOracleContract: Mockify<ILidoOracle>;

  let ethAsset: AztecAsset;
  let wstETHAsset: AztecAsset;
  let emptyAsset: AztecAsset;

  beforeAll(() => {
    ethAsset = {
      id: 1n,
      assetType: AztecAssetType.ETH,
      erc20Address: '0x0',
    };
    wstETHAsset = {
      id: 2n,
      assetType: AztecAssetType.ERC20,
      erc20Address: '0x7f39C581F595B53c5cb19bD0b3f8dA6c935E2Ca0',
    };
    emptyAsset = {
      id: 0n,
      assetType: AztecAssetType.NOT_USED,
      erc20Address: '0x0',
    };
  });

  it('should get wstETH when deposit small amount of ETH - curve route', async () => {
    const depositAmount = BigInt(10e18);
    const expectedOutput = depositAmount + 1n;

    curvePoolContract = {
      ...curvePoolContract,
      get_dy: jest.fn().mockResolvedValue(BigNumber.from(expectedOutput)),
    };

    lidoBridgeData = new LidoBridgeData(wstethContract as any, lidoOracleContract as any, curvePoolContract as any);

    const output = await lidoBridgeData.getExpectedOutput(
      ethAsset,
      emptyAsset,
      wstETHAsset,
      emptyAsset,
      0n,
      depositAmount,
    );
    expect(expectedOutput == output[0]).toBeTruthy();
  });
  it('should get wstETH when deposit a large amount of ETH - lido route', async () => {
    const depositAmount = BigInt(10000000e18);
    const expectedOutput = depositAmount;

    curvePoolContract = {
      ...curvePoolContract,
      get_dy: jest.fn().mockResolvedValue(BigNumber.from(depositAmount - 1n)),
    };

    lidoBridgeData = new LidoBridgeData(wstethContract as any, lidoOracleContract as any, curvePoolContract as any);

    const output = await lidoBridgeData.getExpectedOutput(
      ethAsset,
      emptyAsset,
      wstETHAsset,
      emptyAsset,
      0n,
      depositAmount,
    );
    expect(expectedOutput == output[0]).toBeTruthy();
  });
  it('should exit to ETH when deposit WstETH', async () => {
    const depositAmount = BigInt(100e18);
    const stethOutputAmount = BigInt(101e18);
    const expectedOutput = BigInt(105e18);

    wstethContract = {
      ...wstethContract,
      getStETHByWstETH: jest.fn().mockResolvedValue(BigNumber.from(stethOutputAmount)),
    };

    curvePoolContract = {
      ...curvePoolContract,
      get_dy: jest.fn().mockResolvedValue(BigNumber.from(expectedOutput)),
    };

    lidoBridgeData = new LidoBridgeData(wstethContract as any, lidoOracleContract as any, curvePoolContract as any);

    const output = await lidoBridgeData.getExpectedOutput(
      wstETHAsset,
      emptyAsset,
      ethAsset,
      emptyAsset,
      0n,
      depositAmount,
    );

    expect(expectedOutput == output[0]).toBeTruthy();
  });

  it('should correctly return the expectedYearlyOutput', async () => {
    const depositAmount = BigInt(1 * 10e18);
<<<<<<< HEAD
    const expectedOutput = 10432001397269423610n;
=======
    const expectedOutput = 4536014671328947905n;
>>>>>>> 66077b29

    wstethContract = {
      ...wstethContract,
      getStETHByWstETH: jest.fn().mockImplementation(async input => {
        // force WSTETH and STETH to have the same value
        return BigNumber.from((BigInt(input) * 100n) / 100n);
      }),
    };

    curvePoolContract = {
      ...curvePoolContract,
      get_dy: jest.fn().mockImplementation(async (x, y, input) => {
        // force ETH and STETH to have the same value
        return BigNumber.from((BigInt(input) * 100n) / 100n);
      }),
    };

    lidoOracleContract = {
      ...lidoOracleContract,
      getLastCompletedReportDelta: jest.fn().mockResolvedValue({
        timeElapsed: BigNumber.from(86400n),
        postTotalPooledEther: BigNumber.from(2777258873714679039007057n),
        preTotalPooledEther: BigNumber.from(2776930205843708039007057n),
      }),
    };

    lidoBridgeData = new LidoBridgeData(wstethContract as any, lidoOracleContract as any, curvePoolContract as any);

    const output = await lidoBridgeData.getExpectedYearlyOuput(
      wstETHAsset,
      emptyAsset,
      ethAsset,
      emptyAsset,
      0n,
      depositAmount,
    );
    expect(expectedOutput).toBe(output[0]);
  });
});<|MERGE_RESOLUTION|>--- conflicted
+++ resolved
@@ -108,11 +108,8 @@
 
   it('should correctly return the expectedYearlyOutput', async () => {
     const depositAmount = BigInt(1 * 10e18);
-<<<<<<< HEAD
     const expectedOutput = 10432001397269423610n;
-=======
-    const expectedOutput = 4536014671328947905n;
->>>>>>> 66077b29
+
 
     wstethContract = {
       ...wstethContract,

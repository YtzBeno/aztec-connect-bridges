import { LidoBridgeData } from './lido-bridge-data';
import { IWstETH, ICurvePool, ILidoOracle } from '../../../typechain-types';
import { AztecAsset, AztecAssetType } from '../bridge-data';
import { BigNumber } from 'ethers';

type Mockify<T> = {
  [P in keyof T]: jest.Mock | any;
};

describe('lido bridge data', () => {
  let lidoBridgeData: LidoBridgeData;
  let wstethContract: Mockify<IWstETH>;
  let curvePoolContract: Mockify<ICurvePool>;
  let lidoOracleContract: Mockify<ILidoOracle>;

  let ethAsset: AztecAsset;
  let wstETHAsset: AztecAsset;
  let emptyAsset: AztecAsset;

  beforeAll(() => {
    ethAsset = {
      id: 1n,
      assetType: AztecAssetType.ETH,
      erc20Address: '0x0',
    };
    wstETHAsset = {
      id: 2n,
      assetType: AztecAssetType.ERC20,
      erc20Address: '0x7f39C581F595B53c5cb19bD0b3f8dA6c935E2Ca0',
    };
    emptyAsset = {
      id: 0n,
      assetType: AztecAssetType.NOT_USED,
      erc20Address: '0x0',
    };
  });

  it('should get wstETH when deposit small amount of ETH - curve route', async () => {
    const depositAmount = BigInt(10e18);
    const expectedOutput = depositAmount + 1n;

    curvePoolContract = {
      ...curvePoolContract,
      get_dy: jest.fn().mockResolvedValue(BigNumber.from(expectedOutput)),
    };

    lidoBridgeData = new LidoBridgeData(wstethContract as any, lidoOracleContract as any, curvePoolContract as any);

    const output = await lidoBridgeData.getExpectedOutput(
      ethAsset,
      emptyAsset,
      wstETHAsset,
      emptyAsset,
      0n,
      depositAmount,
    );
    expect(expectedOutput == output[0]).toBeTruthy();
  });
  it('should get wstETH when deposit a large amount of ETH - lido route', async () => {
    const depositAmount = BigInt(10000000e18);
    const expectedOutput = depositAmount;

    curvePoolContract = {
      ...curvePoolContract,
      get_dy: jest.fn().mockResolvedValue(BigNumber.from(depositAmount - 1n)),
    };

    lidoBridgeData = new LidoBridgeData(wstethContract as any, lidoOracleContract as any, curvePoolContract as any);

    const output = await lidoBridgeData.getExpectedOutput(
      ethAsset,
      emptyAsset,
      wstETHAsset,
      emptyAsset,
      0n,
      depositAmount,
    );
    expect(expectedOutput == output[0]).toBeTruthy();
  });
  it('should exit to ETH when deposit WstETH', async () => {
    const depositAmount = BigInt(100e18);
    const stethOutputAmount = BigInt(101e18);
    const expectedOutput = BigInt(105e18);

    wstethContract = {
      ...wstethContract,
      getStETHByWstETH: jest.fn().mockResolvedValue(BigNumber.from(stethOutputAmount)),
    };

    curvePoolContract = {
      ...curvePoolContract,
      get_dy: jest.fn().mockResolvedValue(BigNumber.from(expectedOutput)),
    };

    lidoBridgeData = new LidoBridgeData(wstethContract as any, lidoOracleContract as any, curvePoolContract as any);

    const output = await lidoBridgeData.getExpectedOutput(
      wstETHAsset,
      emptyAsset,
      ethAsset,
      emptyAsset,
      0n,
      depositAmount,
    );

    expect(expectedOutput == output[0]).toBeTruthy();
  });

  it('should correctly return the expectedOutput', async () => {
<<<<<<< HEAD
    const depositAmount = BigInt(1 * 10e18);

    const expectedOutput = 432001397269423610n;
=======
    const depositContractBalance = BigInt(10000000n * 10n ** 18n);
    const depositAmount = BigInt(1 * 10e18);

    const expectedOutput = 525952000000000000n;
>>>>>>> 34a87535

    wstethContract = {
      ...wstethContract,
    };

    curvePoolContract = {
      ...curvePoolContract,
<<<<<<< HEAD
    };

    lidoOracleContract = {
      ...lidoOracleContract,
      getLastCompletedReportDelta: jest.fn().mockResolvedValue({
        timeElapsed: BigNumber.from(86400n),
        postTotalPooledEther: BigNumber.from(2777258873714679039007057n),
        preTotalPooledEther: BigNumber.from(2776930205843708039007057n),
      }),
    };

    lidoBridgeData = new LidoBridgeData(wstethContract as any, lidoOracleContract as any, curvePoolContract as any);
=======
      provider: {
        ...curvePoolContract.provider,
        getBalance: jest.fn().mockResolvedValue(BigNumber.from(depositContractBalance)),
      },
    };

    lidoBridgeData = new LidoBridgeData(wstethContract as any, curvePoolContract as any);
>>>>>>> 34a87535

    const output = await lidoBridgeData.getExpectedYearlyOuput(
      wstETHAsset,
      emptyAsset,
      ethAsset,
      emptyAsset,
      0n,
      depositAmount,
    );

    expect(expectedOutput).toBe(output[0]);
  });
});<|MERGE_RESOLUTION|>--- conflicted
+++ resolved
@@ -107,16 +107,9 @@
   });
 
   it('should correctly return the expectedOutput', async () => {
-<<<<<<< HEAD
     const depositAmount = BigInt(1 * 10e18);
+    const expectedOutput = 432001397269423610n;
 
-    const expectedOutput = 432001397269423610n;
-=======
-    const depositContractBalance = BigInt(10000000n * 10n ** 18n);
-    const depositAmount = BigInt(1 * 10e18);
-
-    const expectedOutput = 525952000000000000n;
->>>>>>> 34a87535
 
     wstethContract = {
       ...wstethContract,
@@ -124,7 +117,6 @@
 
     curvePoolContract = {
       ...curvePoolContract,
-<<<<<<< HEAD
     };
 
     lidoOracleContract = {
@@ -137,15 +129,6 @@
     };
 
     lidoBridgeData = new LidoBridgeData(wstethContract as any, lidoOracleContract as any, curvePoolContract as any);
-=======
-      provider: {
-        ...curvePoolContract.provider,
-        getBalance: jest.fn().mockResolvedValue(BigNumber.from(depositContractBalance)),
-      },
-    };
-
-    lidoBridgeData = new LidoBridgeData(wstethContract as any, curvePoolContract as any);
->>>>>>> 34a87535
 
     const output = await lidoBridgeData.getExpectedYearlyOuput(
       wstETHAsset,

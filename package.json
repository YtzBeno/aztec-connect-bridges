--- conflicted
+++ resolved
@@ -37,11 +37,7 @@
     "rootDir": "./src"
   },
   "name": "@aztec/bridge-clients",
-<<<<<<< HEAD
-  "version": "0.1.4",
-=======
   "version": "0.1.5",
->>>>>>> d4baabe1
   "description": "This repo contains the solidity files and typescript helper class for all of the Aztec Connect Bridge Contracts",
   "repository": "git@github.com:AztecProtocol/aztec-connect-bridges.git",
   "license": "MIT",

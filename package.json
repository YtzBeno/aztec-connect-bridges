{
  "scripts": {
    "setup": "yarn install:foundry && yarn setup:foundry",
    "setup:foundry": "foundryup && git submodule update --init",
    "install:foundry": "curl -L https://foundry.paradigm.xyz | bash",
    "compile:contracts": "forge build",
    "compile:typechain": "forge build && hardhat compile ",
    "compile:client-dest:watch": "yarn compile:typechain && tsc --project tsconfig.client-dest.json --watch",
    "compile:client-dest": "yarn compile:typechain && tsc --project tsconfig.client-dest.json",
    "clean": "rm -rf ./cache ./dest ./out ./artifacts ./typechain-types ./client-dest",
<<<<<<< HEAD
    "test": "yarn test:contracts && yarn test:clients",
    "test:client": "jest test",
    "test:element": "forge test --fork-url 'https://mainnet.infura.io/v3/9928b52099854248b3a096be07a6b23c' --fork-block-number 14000000 --match-contract Element -vvv",
=======
    "test": "yarn test:contracts && yarn test:client",
    "test:client": "yarn compile:typechain && jest test",
    "test:element": "forge test --fork-block-number 14000000 --match-contract Element -vvv --fork-url https://mainnet.infura.io/v3/9928b52099854248b3a096be07a6b23c",
>>>>>>> e82e6603
    "test:contracts:block": "forge test --fork-block-number",
    "cast": "cast",
    "test:contracts": "forge test --no-match-contract Element -vvv && yarn test:element",
    "build": "yarn clean && yarn compile:typechain && yarn compile:client-dest"
  },
  "dependencies": {
    "axios": "^0.26.1"
  },
  "jest": {
    "transform": {
      "^.+\\.ts$": "ts-jest"
    },
    "testRegex": ".*\\.test\\.ts$",
    "rootDir": "./src"
  },
  "name": "@aztec/bridge-clients",
  "version": "0.1.29",
  "description": "This repo contains the solidity files and typescript helper class for all of the Aztec Connect Bridge Contracts",
  "repository": "git@github.com:AztecProtocol/aztec-connect-bridges.git",
  "license": "MIT",
  "devDependencies": {
    "@ethersproject/constants": "^5.5.0",
    "@nomiclabs/hardhat-ethers": "^2.0.2",
    "@nomiclabs/hardhat-waffle": "^2.0.1",
    "@openzeppelin/contracts": "^4.4.2",
    "@typechain/ethers-v4": "^7.0.0",
    "@typechain/ethers-v5": "^9.0.0",
    "@typechain/hardhat": "^4.0.0",
    "@types/jest": "^27.4.0",
    "ethers": "^5.5.4",
    "hardhat": "^2.6.8",
    "jest": "^27.5.0",
    "ts-jest": "^27.1.3",
    "ts-node": "^10.4.0",
    "typechain": "^7.0.1",
    "typescript": "^4.4.4"
  },
  "files": [
    "./client-dest"
  ]
}<|MERGE_RESOLUTION|>--- conflicted
+++ resolved
@@ -8,15 +8,9 @@
     "compile:client-dest:watch": "yarn compile:typechain && tsc --project tsconfig.client-dest.json --watch",
     "compile:client-dest": "yarn compile:typechain && tsc --project tsconfig.client-dest.json",
     "clean": "rm -rf ./cache ./dest ./out ./artifacts ./typechain-types ./client-dest",
-<<<<<<< HEAD
-    "test": "yarn test:contracts && yarn test:clients",
-    "test:client": "jest test",
-    "test:element": "forge test --fork-url 'https://mainnet.infura.io/v3/9928b52099854248b3a096be07a6b23c' --fork-block-number 14000000 --match-contract Element -vvv",
-=======
     "test": "yarn test:contracts && yarn test:client",
     "test:client": "yarn compile:typechain && jest test",
     "test:element": "forge test --fork-block-number 14000000 --match-contract Element -vvv --fork-url https://mainnet.infura.io/v3/9928b52099854248b3a096be07a6b23c",
->>>>>>> e82e6603
     "test:contracts:block": "forge test --fork-block-number",
     "cast": "cast",
     "test:contracts": "forge test --no-match-contract Element -vvv && yarn test:element",
